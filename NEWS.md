--- conflicted
+++ resolved
@@ -1,14 +1,5 @@
 # DataFrames v1.0 Release Notes
 
-<<<<<<< HEAD
-## New functionalities
-
-* `combine`, `select` and `transform` with `GroupedDataFrame` now have
-  support multithreading for some optimized  grouped reductions.
-  This can be enabled using an experimental global option via
-  `DataFrames.NTHREADS[] = n` (with n > 1)
-  ([#2491](https://github.com/JuliaData/DataFrames.jl/pull/2491)).
-=======
 ## Breaking changes
 
 * No breaking changes are planned for v1.0 release
@@ -17,6 +8,11 @@
 
 ## New functionalities
 
+* `combine`, `select` and `transform` with `GroupedDataFrame` now have
+  support multithreading for some optimized  grouped reductions.
+  This can be enabled using an experimental global option via
+  `DataFrames.NTHREADS[] = n` (with n > 1)
+  ([#2491](https://github.com/JuliaData/DataFrames.jl/pull/2491)).
 
 ## Deprecated
 
@@ -27,7 +23,6 @@
 
 
 ## Other relevant changes
->>>>>>> f30efaad
 
 
 # DataFrames v0.22 Release Notes
