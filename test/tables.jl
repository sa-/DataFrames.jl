--- conflicted
+++ resolved
@@ -56,18 +56,6 @@
 @testset "Tables" begin
     df = DataFrame(a=Int64[1, 2, 3], b=[:a, :b, :c])
 
-<<<<<<< HEAD
-    @testset "basics" begin
-        @test Tables.istable(df)
-        @test Tables.rowaccess(df)
-        @test Tables.columnaccess(df)
-        @test Tables.schema(df) === Tables.Schema((:a, :b), Tuple{Int64, Symbol})
-        @test Tables.schema(df) == Tables.schema(Tables.rows(df)) == Tables.schema(Tables.columns(df))
-        @test @inferred(Tables.materializer(df)(Tables.columns(df))) isa typeof(df)
-
-        row = first(Tables.rows(df))
-        @test propertynames(row) == [:a, :b]
-=======
     @testset "basics $(nameof(typeof(table)))" for table in [
         df,
         eachrow(df),
@@ -83,7 +71,6 @@
 
         row = first(Tables.rows(table))
         @test propertynames(row) == (:a, :b)
->>>>>>> 4d323ca5
         @test getproperty(row, :a) == 1
         @test getproperty(row, :b) == :a
     end
